//===--- UnsafePointer.swift.gyb ------------------------------*- swift -*-===//
//
// This source file is part of the Swift.org open source project
//
// Copyright (c) 2014 - 2016 Apple Inc. and the Swift project authors
// Licensed under Apache License v2.0 with Runtime Library Exception
//
// See http://swift.org/LICENSE.txt for license information
// See http://swift.org/CONTRIBUTORS.txt for the list of Swift project authors
//
//===----------------------------------------------------------------------===//

%import gyb

% for mutable in (True, False):
%  Self = 'UnsafeMutablePointer' if mutable else 'UnsafePointer'
%  a_Self = 'an `UnsafeMutablePointer`' if mutable else 'an `UnsafePointer`'
<<<<<<< HEAD
%  MirrorConformance = gyb.executeTemplate(TMirrorConformance,introspecteeType=Self,genericArgs=['Pointee'],disposition='Struct')
%  MirrorDecl = gyb.executeTemplate(TMirrorDecl,introspecteeType=Self,genericArgs=['Pointee'],disposition='Struct')
%  MirrorBoilerplate = gyb.executeTemplate(TMirrorBoilerplate,introspecteeType=Self,genericArgs=['Pointee'],disposition='Struct')
=======
>>>>>>> 87681ef0

/// A raw pointer for accessing data of type `Pointee`.  This type
/// provides no automated memory management, and therefore must
/// be handled with great care to ensure safety.
///
/// Instances must be aligned to `alignof(Pointee.self)`, i.e.
/// `(UnsafePointer<Int8>(self) - nil) % alignof(Pointee.self) == 0`
///
/// The memory referenced by an instance can be in one of the following states:
///
/// - not allocated (for example, `self == nil`, or the memory was
///   deallocated and `self` is dangling);
///
/// - allocated, but `pointee` has not been initialized;
///
/// - memory is allocated and `pointee` is initialized.
public struct ${Self}<Pointee>
  : RandomAccessIndex, Hashable,
    NilLiteralConvertible, _Pointer {

  public typealias Distance = Int

  /// The underlying raw (untyped) pointer.
  public let _rawValue: Builtin.RawPointer

  /// Construct ${a_Self} from a builtin raw pointer.
  @_transparent
  public init(_ _rawValue : Builtin.RawPointer) {
    self._rawValue = _rawValue
  }

  /// Convert from an opaque pointer to a typed pointer.
  @_transparent
  public init(_ other : OpaquePointer) {
    _rawValue = other._rawValue
  }

  /// Construct ${a_Self} with a given pattern of bits.
  @_transparent
  public init(bitPattern: Int) {
    self._rawValue = Builtin.inttoptr_Word(bitPattern._builtinWordValue)
  }

  /// Construct ${a_Self} with a given pattern of bits.
  @_transparent
  public init(bitPattern: UInt) {
    self._rawValue = Builtin.inttoptr_Word(bitPattern._builtinWordValue)
  }

  /// Convert from any `UnsafeMutablePointer`, possibly with a
  /// different `Pointee`.
  ///
  /// - Warning: the behavior of accesses to pointee as a type
  ///   different from that to which it was initialized is undefined.
  @_transparent
  public init<U>(_ from : UnsafeMutablePointer<U>) {
    _rawValue = from._rawValue
  }

  /// Convert from any `UnsafePointer`, possibly with a
  /// different `Pointee`.
  ///
  /// - Warning: the behavior of accesses to pointee as a type
  ///   different from that to which it was initialized is undefined.
  @_transparent
  public init<U>(_ from : UnsafePointer<U>) {
    _rawValue = from._rawValue
  }

  /// Create an instance initialized with `nil`.
  @_transparent
  public init(nilLiteral: ()) {
    self._rawValue = _nilRawPointer
  }

%  if mutable:
  /// Allocate and point at uninitialized aligned memory for `count`
  /// instances of `Pointee`.
  ///
  /// - Postcondition: The pointee is allocated, but not initialized.
  @warn_unused_result
  public init(allocatingCapacity count: Int) {
    let size = strideof(Pointee.self) * count
    self._rawValue =
      Builtin.allocRaw(size._builtinWordValue, Builtin.alignof(Pointee.self))
  }

  /// Deallocate uninitialized memory allocated for `count` instances
  /// of `Pointee`.
  ///
  /// - Requires: The memory is not initialized.
  ///
  /// - Postcondition: The memory has been deallocated.
  public func deallocateCapacity(num: Int) {
    let size = strideof(Pointee.self) * num
    Builtin.deallocRaw(
      _rawValue, size._builtinWordValue, Builtin.alignof(Pointee.self))
  }
%  end

  /// Access the `Pointee` instance referenced by `self`.
  ///
  /// - Requires: the pointee has been initialized with an instance of
  ///   type `Pointee`.
  public var pointee: Pointee {
%  if mutable:
    @_transparent unsafeAddress {
      return UnsafePointer(self)
    }
    @_transparent nonmutating unsafeMutableAddress {
      return self
    }
%  else:
    @_transparent unsafeAddress {
      return self
    }
%  end
  }

%  if mutable:
  /// Initialize `self.pointee` with `count` consecutive copies of `newValue`
  ///
  /// - Requires: The pointee is not initialized.
  ///             `count` is non-negative.
  ///
  /// - Postcondition: The pointee is initialized; the value should eventually
  ///   be destroyed or moved from to avoid leaks.
  // FIXME: add tests (since the `count` has been added)
  public func initializePointee(newValue: Pointee, count: Int = 1) {
    _stdlibAssert(count >= 0,
      "${Self}.initializePointee with negative count")
    // Must not use `initializeFrom` with a `Collection` as that will introduce
    // a cycle.
    for offset in 0..<count {
      Builtin.initialize(newValue, (self + offset)._rawValue)
    }
  }

  /// Retrieve the `pointee`, returning the referenced memory to an
  /// uninitialized state.
  ///
  /// Equivalent to `{ defer { deinitializePointee() }; return pointee }()`, but
  /// more efficient.
  ///
  /// - Requires: The pointee is initialized.
  ///
  /// - Postcondition: The memory is uninitialized.
  @warn_unused_result
  public func take() -> Pointee {
    return Builtin.take(_rawValue)
  }

  /// Replace `count` initialized `Pointee`s starting at `self` with
  /// the `count` `Pointee`s at `source`, proceeding forward from
  /// `self` to `self + count - 1`.
  ///
  /// - Requires: `count >= 0`
  ///
  /// - Requires: `self` either precedes `source` or follows
  ///   `source + count - 1`.
  ///
  /// - Requires: The `Pointee`s at `self..<self + count` and
  ///   `source..<source + count` are initialized.
  public func assignFrom(source: ${Self}, count: Int) {
    _stdlibAssert(
      count >= 0, "${Self}.assignFrom with negative count")
    _stdlibAssert(
      self < source || self >= source + count,
      "assignFrom non-following overlapping range; use assignBackwardFrom")
    for i in 0..<count {
      self[i] = source[i]
    }
  }

  /// Replace `count` initialized `Pointee`s starting at `self` with
  /// the `count` `Pointee`s at `source`, proceeding backward from
  /// `self + count - 1` to `self`.
  ///
  /// Use `assignBackwardFrom` when copying elements into later memory
  /// that may overlap with the source range.
  ///
  /// - Requires: `count >= 0`
  ///
  /// - Requires: `source` either precedes `self` or follows
  ///   `self + count - 1`.
  ///
  /// - Requires: The `Pointee`s at `self..<self + count` and
  ///   `source..<source + count` are initialized.
  public func assignBackwardFrom(source: ${Self}, count: Int) {
    _stdlibAssert(
      count >= 0, "${Self}.assignBackwardFrom with negative count")
    _stdlibAssert(
      source < self || source >= self + count,
      "${Self}.assignBackwardFrom non-preceding overlapping range; use assignFrom instead")
    var i = count-1
    while i >= 0 {
      self[i] = source[i]
      i -= 1
    }
  }

  /// Initialize memory starting at `self` with `count` `Pointee`s
  /// beginning at `source`, proceeding forward from `self` to `self +
  /// count - 1`, and returning the source memory to an uninitialized
  /// state.
  ///
  /// - Requires: `count >= 0`
  ///
  /// - Requires: `self` either precedes `source` or follows `source +
  ///   count - 1`.
  ///
  /// - Requires: The memory at `self..<self + count` is uninitialized
  ///   and the `Pointees` at `source..<source + count` are
  ///   initialized.
  ///
  /// - Postcondition: The `Pointee`s at `self..<self + count` are
  ///   initialized and the memory at `source..<source + count` is
  ///   uninitialized.
  public func moveInitializeFrom(source: ${Self}, count: Int) {
    _stdlibAssert(
      count >= 0, "${Self}.moveInitializeFrom with negative count")
    _stdlibAssert(
      self < source || self >= source + count,
      "${Self}.moveInitializeFrom non-following overlapping range; use moveInitializeBackwardFrom")
    Builtin.takeArrayFrontToBack(
      Pointee.self, self._rawValue, source._rawValue, count._builtinWordValue)
    // This builtin is equivalent to:
    // for i in 0..<count {
    //   (self + i).initializePointee((source + i).move())
    // }
  }

  /// Initialize memory starting at `self` with `count` `Pointee`s
  /// beginning at `source`, proceeding backward from `self + count - 1`
  /// to `self`, and returning the source memory to an uninitialized
  /// state.
  ///
  /// - Requires: `count >= 0`
  ///
  /// - Requires: `source` either precedes `self` or follows
  ///   `self + count - 1`.
  ///
  /// - Requires: The memory at `self..<self + count` is uninitialized
  ///   and the `Pointees` at `source..<source + count` are
  ///   initialized.
  ///
  /// - Postcondition: The `Pointee`s at `self..<self + count` are
  ///   initialized and the memory at `source..<source + count` is
  ///   uninitialized.
  public func moveInitializeBackwardFrom(source: ${Self}, count: Int) {
    _stdlibAssert(
      count >= 0, "${Self}.moveInitializeBackwardFrom with negative count")
    _stdlibAssert(
      source < self || source >= self + count,
      "${Self}.moveInitializeBackwardFrom non-preceding overlapping range; use moveInitializeFrom instead")
    Builtin.takeArrayBackToFront(
      Pointee.self, self._rawValue, source._rawValue, count._builtinWordValue)
    // This builtin is equivalent to:
    // var src = source + count
    // var dst = self + count
    // while dst != self {
    //   (--dst).initializePointee((--src).move())
    // }
  }

  /// Initialize memory starting at `self` with `count` `Pointee`s
  /// beginning at `source`, proceeding forward from `self` to `self +
  /// count - 1`.
  ///
  /// - Requires: `count >= 0`
  ///
  /// - Requires: `self` either precedes `source` or follows `source +
  ///   count - 1`.
  ///
  /// - Requires: The memory at `self..<self + count` is uninitialized
  ///   and the `Pointees` at `source..<source + count` are
  ///   initialized.
  ///
  /// - Postcondition: The `Pointee`s at `self..<self + count` and
  ///   `source..<source + count` are initialized.
  public func initializeFrom(source: ${Self}, count: Int) {
    _stdlibAssert(
      count >= 0, "${Self}.initializeFrom with negative count")
    _stdlibAssert(
      self + count <= source || source + count <= self,
      "${Self}.initializeFrom non-following overlapping range")
    Builtin.copyArray(
      Pointee.self, self._rawValue, source._rawValue, count._builtinWordValue)
    // This builtin is equivalent to:
    // for i in 0..<count {
    //   (self + i).initializePointee(source[i])
    // }
  }

  /// Initialize memory starting at `self` with the elements of `source`.
  ///
  /// - Requires: The memory at `self..<self + count` is
  ///   uninitialized.
  ///
  /// - Postcondition: The `Pointee`s at `self..<self + count` are
  ///   initialized.
  public func initializeFrom<
    C : Collection where C.Iterator.Element == Pointee
  >(source: C) {
    source._initializeTo(self)
  }

  /// Replace `count` initialized `Pointee`s starting at `self` with
  /// the `count` `Pointee`s starting at `source`, returning the
  /// source memory to an uninitialized state.
  ///
  /// - Requires: `count >= 0`
  ///
  /// - Requires: The source and destination ranges do not overlap
  ///
  /// - Requires: The `Pointee`s at `self..<self + count` and
  ///   `source..<source + count` are initialized.
  ///
  /// - Postcondition: The `Pointee`s at `self..<self + count` are
  ///   initialized and the `Pointees` at `source..<source + count`
  ///   are uninitialized.
  public func moveAssignFrom(source: ${Self}, count: Int) {
    _stdlibAssert(
      count >= 0, "${Self}.moveAssignFrom with negative count")
    _stdlibAssert(
      self + count <= source || source + count <= self,
      "moveAssignFrom overlapping range")
    Builtin.destroyArray(Pointee.self, self._rawValue, count._builtinWordValue)
    Builtin.takeArrayFrontToBack(
      Pointee.self, self._rawValue, source._rawValue, count._builtinWordValue)
    // These builtins are equivalent to:
    // for i in 0..<count {
    //   self[i] = (source + i).move()
    // }
  }

  /// De-initialize the `count` `Pointee`s starting at `self`, returning
  /// their memory to an uninitialized state.
  ///
  /// - Precondition: The `Pointee`s at `self..<self + count` are
  ///   initialized.
  ///
  /// - Postcondition: The memory is uninitialized.
  public func deinitializePointee(count count: Int = 1) {
    _stdlibAssert(count >= 0, "${Self}.deinitializePointee with negative count")
    // FIXME: optimization should be implemented, where if the `count` value
    // is 1, the `Builtin.destroy(Pointee.self, _rawValue)` gets called.
    Builtin.destroyArray(Pointee.self, _rawValue, count._builtinWordValue)
  }
%  end

  @_transparent public
  var _isNull : Bool {
    return self == nil
  }

  /// Access the pointee at `self + i`.
  ///
  /// - Requires: the pointee at `self + i` is initialized.
  public subscript(i: Int) -> Pointee {
%  if mutable:
    @_transparent
    unsafeAddress {
      return UnsafePointer(self + i)
    }
    @_transparent
    nonmutating unsafeMutableAddress {
      return self + i
    }
%  else:
    @_transparent
    unsafeAddress {
      return self + i
    }
%  end
  }

% if mutable:
  /// If self was converted from `nil`, writes the result of invoking body into
  /// the pointee.
  public // SPI(Foundation)
  func _setIfNonNil(@noescape body: () -> Pointee) {
    if self != nil {
      pointee = body()
    }
  }

#if _runtime(_ObjC)
  /// Return the result of invoking body.  If self was converted from
  /// `nil`, passes `nil` as the argument.  Otherwise, passes the address
  /// of a `Pointee` which is written into buffer before this method returns.
  @_transparent public
  func _withBridgeObject<U : AnyObject, R>(
    inout buffer: U?, @noescape body: AutoreleasingUnsafeMutablePointer<U?> -> R
  ) -> R {
    return self != nil ? body(&buffer) : body(nil)
  }
#endif

  /// Return the result of invoking body.  If self was converted from
  /// `nil`, passes `nil` as the argument.  Otherwise, passes the address
  /// of buffer.
  @_transparent public
  func _withBridgeValue<U, R>(
    inout buffer: U, @noescape body: UnsafeMutablePointer<U> -> R
  ) -> R {
    return self != nil ? body(&buffer) : body(nil)
  }
% end

  //
  // Protocol conformance
  //

  /// The hash value.
  ///
  /// **Axiom:** `x == y` implies `x.hashValue == y.hashValue`.
  ///
  /// - Note: The hash value is not guaranteed to be stable across
  ///   different invocations of the same program.  Do not persist the
  ///   hash value across program runs.
  public var hashValue: Int {
    return Int(Builtin.ptrtoint_Word(_rawValue))
  }

  /// Returns the next consecutive position.
  public func successor() -> ${Self} {
    return self + 1
  }

  /// Returns the previous consecutive position.
  public func predecessor() -> ${Self} {
    return self - 1
  }

  /// Return `end - self`.
  public func distanceTo(x: ${Self}) -> Int {
    return x - self
  }

  /// Return `self + n`.
  public func advancedBy(n: Int) -> ${Self} {
    return self + n
  }
}

extension ${Self} : CustomDebugStringConvertible {
  /// A textual representation of `self`, suitable for debugging.
  public var debugDescription: String {
    return _rawPointerToString(_rawValue)
  }
}

<<<<<<< HEAD
${MirrorDecl} {
  ${MirrorBoilerplate}

  var count: Int { return 1 }

  func _getPointerValue() -> UInt64 {
    return UInt64(Int(Builtin.ptrtoint_Word(_value._rawValue)))
  }

  subscript(i: Int) -> (String, _Mirror) {
    switch i {
    case 0: return ("pointerValue",_reflect(_getPointerValue()))
    default: _requirementFailure("cannot extract this child index")
    }
=======
extension ${Self} : CustomReflectable {
  public func customMirror() -> Mirror {
    let ptrValue = UInt64(bitPattern: Int64(Int(Builtin.ptrtoint_Word(_rawValue))))
    return Mirror(self, children: ["pointerValue": ptrValue])
>>>>>>> 87681ef0
  }
}

extension ${Self} : CustomPlaygroundQuickLookable {
  var summary: String {
    let selfType = "${Self}"
    let ptrValue = UInt64(bitPattern: Int64(Int(Builtin.ptrtoint_Word(_rawValue))))
    return ptrValue == 0 ? "\(selfType)(nil)" : "\(selfType)(0x\(_uint64ToString(ptrValue, radix:16, uppercase:true)))"
  }

  public func customPlaygroundQuickLook() -> PlaygroundQuickLook {
    return .Text(summary)
  }
}

@_transparent
@warn_unused_result
public func == <Pointee>(
  lhs: ${Self}<Pointee>, rhs: ${Self}<Pointee>
) -> Bool {
  return Bool(Builtin.cmp_eq_RawPointer(lhs._rawValue, rhs._rawValue))
}

@_transparent
@warn_unused_result
public func < <Pointee>(lhs: ${Self}<Pointee>, rhs: ${Self}<Pointee>) -> Bool {
  return Bool(Builtin.cmp_ult_RawPointer(lhs._rawValue, rhs._rawValue))
}

@_transparent
@warn_unused_result
public func + <Pointee>(lhs: ${Self}<Pointee>, rhs: Int) -> ${Self}<Pointee> {
  return ${Self}(Builtin.gep_Word(
    lhs._rawValue, (rhs &* strideof(Pointee.self))._builtinWordValue))
}

@_transparent
@warn_unused_result
public func + <Pointee>(lhs: Int,
           rhs: ${Self}<Pointee>) -> ${Self}<Pointee> {
  return rhs + lhs
}

@_transparent
@warn_unused_result
public func - <Pointee>(lhs: ${Self}<Pointee>, rhs: Int) -> ${Self}<Pointee> {
  return lhs + -rhs
}

@_transparent
@warn_unused_result
public func - <Pointee>(lhs: ${Self}<Pointee>, rhs: ${Self}<Pointee>) -> Int {
  return
    Int(Builtin.sub_Word(Builtin.ptrtoint_Word(lhs._rawValue),
                         Builtin.ptrtoint_Word(rhs._rawValue)))
    / strideof(Pointee.self)
}

@_transparent
public func += <Pointee>(inout lhs: ${Self}<Pointee>, rhs: Int) {
  lhs = lhs + rhs
}

@_transparent
public func -= <Pointee>(inout lhs: ${Self}<Pointee>, rhs: Int) {
  lhs = lhs - rhs
}

extension ${Self} {
  @available(*, unavailable, renamed="Pointee")
  public typealias Memory = Pointee

  @available(*, unavailable, message="use 'nil' literal")
  public init() {
    fatalError("unavailable function can't be called")
  }

  @available(*, unavailable, message="use the '${Self}(allocatingCapacity:)' initializer")
  public static func alloc(num: Int) -> ${Self} {
    fatalError("unavailable function can't be called")
  }

  @available(*, unavailable, renamed="deallocateCapacity")
  public func dealloc(num: Int) {
    fatalError("unavailable function can't be called")
  }

  @available(*, unavailable, renamed="pointee")
  public var memory: Pointee {
    get {
      fatalError("unavailable function can't be called")
    }
    set {
      fatalError("unavailable function can't be called")
    }
  }

  @available(*, unavailable, renamed="initializePointee")
  public func initialize(newvalue: Pointee) {
    fatalError("unavailable function can't be called")
  }

  @available(*, unavailable, renamed="take")
  public func move() -> Pointee {
    fatalError("unavailable function can't be called")
  }
}
% end # for mutable

/// A byte-sized thing that isn't designed to interoperate with
/// any other types; it makes a decent parameter to
/// `UnsafeMutablePointer<Pointee>` when you just want to do bytewise
/// pointer arithmetic.
public // @testable
struct _RawByte {
  let _inaccessible: UInt8
}

// ${'Local Variables'}:
// eval: (read-only-mode 1)
// End:
<|MERGE_RESOLUTION|>--- conflicted
+++ resolved
@@ -15,12 +15,6 @@
 % for mutable in (True, False):
 %  Self = 'UnsafeMutablePointer' if mutable else 'UnsafePointer'
 %  a_Self = 'an `UnsafeMutablePointer`' if mutable else 'an `UnsafePointer`'
-<<<<<<< HEAD
-%  MirrorConformance = gyb.executeTemplate(TMirrorConformance,introspecteeType=Self,genericArgs=['Pointee'],disposition='Struct')
-%  MirrorDecl = gyb.executeTemplate(TMirrorDecl,introspecteeType=Self,genericArgs=['Pointee'],disposition='Struct')
-%  MirrorBoilerplate = gyb.executeTemplate(TMirrorBoilerplate,introspecteeType=Self,genericArgs=['Pointee'],disposition='Struct')
-=======
->>>>>>> 87681ef0
 
 /// A raw pointer for accessing data of type `Pointee`.  This type
 /// provides no automated memory management, and therefore must
@@ -474,27 +468,10 @@
   }
 }
 
-<<<<<<< HEAD
-${MirrorDecl} {
-  ${MirrorBoilerplate}
-
-  var count: Int { return 1 }
-
-  func _getPointerValue() -> UInt64 {
-    return UInt64(Int(Builtin.ptrtoint_Word(_value._rawValue)))
-  }
-
-  subscript(i: Int) -> (String, _Mirror) {
-    switch i {
-    case 0: return ("pointerValue",_reflect(_getPointerValue()))
-    default: _requirementFailure("cannot extract this child index")
-    }
-=======
 extension ${Self} : CustomReflectable {
-  public func customMirror() -> Mirror {
+  public var customMirror: Mirror {
     let ptrValue = UInt64(bitPattern: Int64(Int(Builtin.ptrtoint_Word(_rawValue))))
     return Mirror(self, children: ["pointerValue": ptrValue])
->>>>>>> 87681ef0
   }
 }
 
