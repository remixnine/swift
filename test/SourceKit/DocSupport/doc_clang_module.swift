<<<<<<< HEAD
// REQUIRES: rdar26121117
=======
// REQUIRES: objc_interop
>>>>>>> b2e426dc
// RUN: %sourcekitd-test -req=doc-info -module Foo -- -F %S/../Inputs/libIDE-mock-sdk \
// RUN:         %mcp_opt %clang-importer-sdk | %sed_clean > %t.response
// RUN: diff -u %s.response %t.response<|MERGE_RESOLUTION|>--- conflicted
+++ resolved
@@ -1,8 +1,4 @@
-<<<<<<< HEAD
-// REQUIRES: rdar26121117
-=======
 // REQUIRES: objc_interop
->>>>>>> b2e426dc
 // RUN: %sourcekitd-test -req=doc-info -module Foo -- -F %S/../Inputs/libIDE-mock-sdk \
 // RUN:         %mcp_opt %clang-importer-sdk | %sed_clean > %t.response
 // RUN: diff -u %s.response %t.response