// RUN: %target-swift-frontend %s -emit-silgen | FileCheck %s

sil_stage raw // CHECK: sil_stage raw

import Builtin
import Swift

// CHECK: sil_global private @globalinit_token0 : $Builtin.Word
sil_global private @globalinit_token0 : $Builtin.Word

// Linkage types.

// CHECK-LABEL: sil shared @clang_thunk : $@convention(thin) () -> ()
sil shared @clang_thunk : $() -> () {
bb0:
  %0 = tuple ()
  return %0 : $()
}

// CHECK-LABEL: sil private @internal_fn : $@convention(thin) () -> ()
sil private @internal_fn : $() -> () {
bb0:
  %0 = tuple ()
  return %0 : $()
}

// Type references

// Some cyclic type references between SIL function bodies.
class Class1 { 
  var a : Class2 
  init()
}
class Class2 { 
  var b : Class1 
  init()
}

sil @type_ref1 : $(Class1, Int) -> ()  // CHECK-LABEL: sil @type_ref1 : $@convention(thin) (Class1, Int)


// Instructions

sil @test1 : $() -> () {              // CHECK-LABEL: sil @test1 : $@convention(thin) () -> ()
bb0:                                  // CHECK: bb0:
  %0 = tuple ()                       // CHECK:   %0 = tuple ()
  br bb1                              // CHECK:   br bb1
bb1:
  %b = alloc_box $Int               // CHECK:   %2 = alloc_box $Int
  %c = integer_literal $Builtin.Word, 1
  // CHECK: integer_literal $Builtin.Word, -1
  %e = integer_literal $Builtin.Word, -1
  return %0 : $()                     // CHECK:   return %0 : $()
}

// Forward referenced values.
sil @test2 : $(Int) -> () {               // CHECK-LABEL: sil @test2 : $@convention(thin) (Int) -> ()
bb0(%0 : $Int):
  br bb2
bb1:
  // Forward reference MRVs.
  store %0 to %7 : $*Int                     // CHECK:   store %0 to %7
  strong_release %6 : $@box Int              // CHECK:   strong_release %6

  return %5 : $()                              // CHECK:   return %5 : $()
bb2:
  %5 = tuple ()                                // CHECK:   %5 = tuple ()
  %6 = alloc_box $Int                          // CHECK:   %6 = alloc_box $Int
  %7 = project_box %6 : $@box Int              // CHECK:   %7 = project_box %6 : $@box Int

  br bb1                                       // CHECK:   br bb1
}

sil @named_tuple : $() -> (x: Builtin.Word, Builtin.Word) {
  %0 = integer_literal $Builtin.Word, 42      // CHECK: integer_literal $Builtin.Word, 42
  %9 = tuple $(x: Builtin.Word, Builtin.Word) (%0, %0)
  %10 = return %9 : $(x: Builtin.Word, Builtin.Word)
}

sil @return_int : $@convention(thin) (Int) -> Int { // CHECK: $@convention(thin) (Int) -> Int {
bb0(%0 : $Int):                          // CHECK: bb0(%0 : $Int):
  %1 = alloc_stack $Int                  // CHECK: alloc_stack $Int
  store %0 to %1 : $*Int               // CHECK: store %0 to %1 : $*Int
  %3 = load %1 : $*Int                 // CHECK: load {{.*}} : $*Int
  dealloc_stack %1 : $*Int // CHECK: dealloc_stack {{.*}} : $*Int
  return %3 : $Int                       // CHECK: return {{.*}} : $Int
}

sil @call_fn_pointer : $@convention(thin) (() -> Int) -> Int {
bb0(%0 : $() -> Int):
  %1 = alloc_stack $() -> Int            // CHECK: alloc_stack $() -> Int
  store %0 to %1 : $*() -> Int         // CHECK: store %0 to %1 : $*() -> Int
  %3 = load %1 : $*() -> Int             // CHECK: load %1 : $*() -> Int
  strong_retain %3 : $() -> Int                 // CHECK: strong_retain %3 : $() -> Int
  %5 = apply %3() : $() -> Int           // CHECK: apply %3() : $() -> Int
  %6 = load %1 : $*() -> Int             // CHECK: load %1 : $*() -> Int
  strong_release %3 : $() -> Int                // CHECK: release {{.*}} : $() -> Int
  dealloc_stack %1 : $*() -> Int // CHECK: dealloc_stack %1 : $*() -> Int
  return %5 : $Int                       // CHECK: return %5 : $Int
}

sil @return_constant : $@convention(thin) () -> Int {  // CHECK-LABEL: @return_constant
bb0:                                         // CHECK: bb0:
  // CHECK: function_ref @_TSi25convertFromIntegerLiteralfMSiFT3valBi64__Si : $@convention(thin) (Builtin.Word, @thin Int.Type) -> Int
  %1 = function_ref @_TSi25convertFromIntegerLiteralfMSiFT3valBi64__Si : $@convention(thin) (Builtin.Word, @thin Int.Type) -> Int

  // CHECK: metatype $@thin Int.Type
  %2 = metatype $@thin Int.Type

  // CHECK: integer_literal $Builtin.Word, 1
  %3 = integer_literal $Builtin.Word, 1
  
  // CHECK: apply
  %4 = apply %1(%3, %2) : $@convention(thin) (Builtin.Word, @thin Int.Type) -> Int
  // CHECK: return
  %5 = return %4 : $Int
}

sil @_TSi25convertFromIntegerLiteralfMSiFT3valBi64__Si : $@convention(thin) (Builtin.Word, @thin Int.Type) -> Int

// Parse SIL generated from the following swift program:
// func x(a : Bool) -> Int { if a { return 4 } else {return 5} }
sil @_TSb13getLogicValuefRSbFT_Bi1_ : $@convention(method) (@inout Bool) -> Builtin.Int1
sil @_TSi33_convertFromBuiltinIntegerLiteralfMSiFT3valBi128__Si : $@convention(thin) (Builtin.Int128, @thin Int.Type) -> Int

// CHECK-LABEL: @_T4test1xFT1aSb_Si
sil @_T4test1xFT1aSb_Si : $@convention(thin) (Bool) -> Int {
// CHECK: bb0(%0 : $Bool):
bb0(%0 : $Bool):
  // CHECK: alloc_stack $Bool
  %1 = alloc_stack $Bool
  // CHECK: store
  %2 = store %0 to %1 : $*Bool
  // CHECK: function_ref @_TSb13getLogicValuefRSbFT_Bi1_ : $@convention(method) (@inout Bool) -> Builtin.Int1
  %3 = function_ref @_TSb13getLogicValuefRSbFT_Bi1_ : $@convention(method) (@inout Bool) -> Builtin.Int1
  // CHECK: apply
  %4 = apply %3(%1) : $@convention(method) (@inout Bool) -> Builtin.Int1
  // CHECK: cond_br
  %5 = cond_br %4, bb1, bb2

// CHECK: bb1:
bb1:
  // CHECK: function_ref @_TSi33_convertFromBuiltinIntegerLiteralfMSiFT3valBi128__Si : $@convention(thin) (Builtin.Int128, @thin Int.Type) -> Int
  %6 = function_ref @_TSi33_convertFromBuiltinIntegerLiteralfMSiFT3valBi128__Si : $@convention(thin) (Builtin.Int128, @thin Int.Type) -> Int
  // CHECK: metatype $@thin Int.Type
  %7 = metatype $@thin Int.Type
  // CHECK: integer_literal $Builtin.Int128, 4
  %8 = integer_literal $Builtin.Int128, 4
  // CHECK: apply
  %9 = apply %6(%8, %7) : $@convention(thin) (Builtin.Int128, @thin Int.Type) -> Int
  // CHECK: dealloc_stack
  %10 = dealloc_stack %1 : $*Bool
  // CHECK: br
  br bb3(%9 : $Int)

// CHECK: bb2:
bb2:
  // CHECK: function_ref @_TSi33_convertFromBuiltinIntegerLiteralfMSiFT3valBi128__Si : $@convention(thin) (Builtin.Int128, @thin Int.Type) -> Int
  %12 = function_ref @_TSi33_convertFromBuiltinIntegerLiteralfMSiFT3valBi128__Si : $@convention(thin) (Builtin.Int128, @thin Int.Type) -> Int
  // CHECK: metatype $@thin Int.Type
  %13 = metatype $@thin Int.Type
  // CHECK: integer_literal $Builtin.Int128, 5
  %14 = integer_literal $Builtin.Int128, 5
  // CHECK: apply
  %15 = apply %12(%14, %13) : $@convention(thin) (Builtin.Int128, @thin Int.Type) -> Int
  // CHECK: dealloc_stack
  %16 = dealloc_stack %1 : $*Bool
  // CHECK: br
  br bb3(%15 : $Int)

bb3(%17 : $Int):
  // CHECK: return
  return %17 : $Int
}


protocol P {
  func doIt()
}

sil @existentials : $@convention(thin) (@in P) -> () {
bb0(%0 : $*P):
  // CHECK: open_existential_addr %0
  %1 = open_existential_addr %0 : $*P to $*@opened("01234567-89ab-cdef-0123-000000000000") P 

  // CHECK: witness_method ${{.*}}, #P.doIt!1
  %2 = witness_method $@opened("01234567-89ab-cdef-0123-000000000000") P, #P.doIt!1, %1 : $*@opened("01234567-89ab-cdef-0123-000000000000") P : $@convention(witness_method) <T: P> (@inout T) -> ()
  // Make sure we have the correct scope for generic parameters.
  // CHECK: witness_method $@opened("{{.*}}") P, #P.doIt!1
  %7 = witness_method $@opened("01234567-89ab-cdef-0123-000000000000") P, #P.doIt!1, %1 : $*@opened("01234567-89ab-cdef-0123-000000000000") P : $@convention(witness_method) <T: P> (@inout T) -> ()
  // CHECK: apply
  %3 = apply %2<@opened("01234567-89ab-cdef-0123-000000000000") P>(%1) : $@convention(witness_method) <T: P> (@inout T) -> ()
  %4 = tuple ()                       // CHECK: tuple ()
  %5 = destroy_addr %0 : $*P          // CHECK: destroy_addr %0 : $*P
  %6 = return %4 : $()                // CHECK: return 
}


class C {
  func doIt() {}
}

class D : C {
  override func doIt() {
    super.doIt()
  }
}


sil @classes : $@convention(thin) () -> () {
bb0:
  // CHECK: %0 = alloc_ref $C
  %C = alloc_ref $C
  // CHECK: unchecked_ref_cast %0 : $C to $Builtin.NativeObject
  %1 = unchecked_ref_cast %C : $C to $Builtin.NativeObject
  // CHECK: unchecked_ref_cast %0 : $C to $Builtin.UnknownObject
  %O = unchecked_ref_cast %C : $C to $Builtin.UnknownObject

  // CHECK: class_method {{.*}} : $C, #C.doIt!1
  %2 = class_method %C : $C, #C.doIt!1 : C -> () -> () , $@convention(method) (@guaranteed C) -> ()
  
  // CHECK: alloc_ref $D
  %D = alloc_ref $D
  
  // CHECK: upcast {{.*}} : $D to $C
  %a = upcast %D : $D to $C


  %5 = unconditional_checked_cast %C : $C to $D   // CHECK: unconditional_checked_cast
  %6 = tuple ()
  %7 = return %6 : $()
}

sil @optional_upcasts : $@convention(thin) (Optional<D>) -> () {
bb0(%0: $Optional<D>):
  // CHECK: upcast {{.*}} : $Optional<D> to $Optional<C>
  %1 = upcast %0 : $Optional<D> to $Optional<C>
  %2 = tuple ()
  %3 = return %2 : $()
}


// Generated from:
// func archetype_member_ref<T:Runcible>(x:T) {
//   x.free_method()
//   var u = x.associated_method()
//   T.static_method()
// }

protocol Runcible {
  var free:Int { get }

  func free_method() -> Int
  static func static_method()
}

/* SIL parsing of substitutions in apply insts is totally busted.
// C/HECK: $@convention(thin) <T : Runcible> (@in T) -> ()
sil @_T4arch20archetype_member_refUS_8Runcible___FT1xQ__T_ : $@convention(thin) <T : Runcible> (@in T) -> () {
bb0(%0 : $*T):
  // C/HECK: witness_method $*T, #Runcible.free_method!1
  %1 = witness_method $*T, #Runcible.free_method!1 : $@cc(method) (@inout T) -> Int
  %2 = apply %1(%0) : $@cc(method) (@inout T) -> Int
  %3 = alloc_stack $@thick T.U.Type
  // C/HECK: witness_method $*T, #Runcible.associated_method!1
  %4 = witness_method $*T, #Runcible.associated_method!1 : $@cc(method) (@inout T) -> @thick T.U.Type
  %5 = apply %4(%0) : $@cc(method) (@inout T) -> @thick T.U.Type
  %6 = store %5 to %3 : $*@thick T.U.Type
  %7 = metatype $@thick T.Type
  // C/HECK: witness_method [volatile] $*T, #Runcible.static_method!1
  %8 = witness_method [volatile] $*T, #Runcible.static_method!1 : $(@thick T.Type) -> ()
  %9 = apply %8(%7) : $(@thick T.Type) -> ()
  %10 = dealloc_stack %3 : $*@thick T.U.Type
  %11 = tuple ()
  %12 = destroy_addr %0 : $*T
  %13 = return %11 : $()
}
*/

protocol Bendable { }

// CHECK: $@convention(thin) (@out Runcible, @in protocol<Bendable, Runcible>) -> ()
sil @_T4todo18erasure_from_protoFT1xPS_8RuncibleS_8Bendable__PS0__ : $@convention(thin) (@out Runcible, @in protocol<Bendable, Runcible>) -> () {
bb0(%0 : $*Runcible, %1 : $*protocol<Bendable, Runcible>):
  // CHECK: alloc_box
  %2 = alloc_box $protocol<Bendable, Runcible>
  %2a = project_box %2 : $@box protocol<Bendable, Runcible>
  // CHECK: copy_addr [take] {{.*}} to [initialization] {{.*}} : $*protocol<Bendable, Runcible>
  %3 = copy_addr [take] %1 to [initialization] %2a : $*protocol<Bendable, Runcible>
  // CHECK: alloc_stack
  %4 = alloc_stack $protocol<Bendable, Runcible>
  // CHECK: copy_addr {{.*}} to [initialization] {{.*}} : $*protocol<Bendable, Runcible>
  %5 = copy_addr %2a to [initialization] %4 : $*protocol<Bendable, Runcible>
  %7 = tuple ()
  // CHECK: destroy_addr
  %8 = destroy_addr %4 : $*protocol<Bendable, Runcible>
  // CHECK: dealloc_stack
  %9 = dealloc_stack %4 : $*protocol<Bendable, Runcible>
  // CHECK: release
  %10 = strong_release %2 : $@box protocol<Bendable, Runcible>
  // CHECK: return
  %11 = return %7 : $()
}

protocol ClassBound : class {
  func classBoundMethod()
}

// CHECK: $@convention(thin) (ClassBound) -> ()
sil @_T4todo18class_bound_methodFT1xPS_10ClassBound__T_ : $@convention(thin) (ClassBound) -> () {
bb0(%0 : $ClassBound):
  %1 = alloc_box $ClassBound                // CHECK: alloc_box
  %1a = project_box %1 : $@box ClassBound
  %2 = store %0 to %1a : $*ClassBound      // CHECK: store
  %3 = load %1a : $*ClassBound             // CHECK: load
  %4 = strong_retain %3 : $ClassBound              // CHECK: strong_retain
  // CHECK: open_existential_ref {{%.*}} : $ClassBound to $@opened({{.*}}) ClassBound
  %5 = open_existential_ref %3 : $ClassBound to $@opened("01234567-89ab-cdef-0123-111111111111") ClassBound
  // CHECK: witness_method
  %6 = witness_method $@opened("01234567-89ab-cdef-0123-111111111111") ClassBound, #ClassBound.classBoundMethod!1, %5 : $@opened("01234567-89ab-cdef-0123-111111111111") ClassBound : $@convention(witness_method) <T: ClassBound> (T) -> ()
  %7 = apply %6<@opened("01234567-89ab-cdef-0123-111111111111") ClassBound>(%5) : $@convention(witness_method) <T: ClassBound> (T) -> ()
  %8 = tuple ()
  %9 = strong_release %1 : $@box ClassBound
  %10 = return %8 : $()
}

struct Val {
}

// CHECK: $@convention(thin) (@thin Val.Type) -> Val
sil @_TV4todo3ValCfMS0_FT_S0_ : $@convention(thin) (@thin Val.Type) -> Val {
bb0(%0 : $@thin Val.Type):
  %1 = alloc_stack $Val // CHECK: alloc_stack
  %3 = load %1 : $*Val
  dealloc_stack %1 : $*Val
  %4 = return %3 : $Val
}

class Ref {
}
struct Aleph {
  var a:Ref
  var b:Val
}

// CHECK: $@convention(thin) (Ref, Val, @thin Aleph.Type) -> Aleph
sil @_TV6struct5AlephCfMS0_FT1aCS_3Ref1bVS_3Val_S0_ : $@convention(thin) (Ref, Val, @thin Aleph.Type) -> Aleph {
bb0(%0 : $Ref, %1 : $Val, %2 : $@thin Aleph.Type):
  // CHECK: struct $Aleph ({{%.*}} : $Ref, {{%.*}} : $Val)
  %3 = struct $Aleph (%0 : $Ref, %1 : $Val)
  %4 = return %3 : $Aleph  // CHECK: return
}

// CHECK: $@convention(thin) (@thin Aleph.Type) -> Aleph
sil @_TV6struct5AlephCfMS0_FT_S0_ : $@convention(thin) (@thin Aleph.Type) -> Aleph {
bb0(%0 : $@thin Aleph.Type):
  %1 = tuple ()
  %2 = alloc_box $Aleph       // CHECK: alloc_box
  %2a = project_box %2 : $@box Aleph
  // CHECK: struct_element_addr {{.*}} : $*Aleph, #Aleph.a
  %5 = struct_element_addr %2a : $*Aleph, #Aleph.a
  %6 = load %5 : $*Ref
  %8 = strong_release %6 : $Ref
  %14 = load %2a : $*Aleph
  // CHECK: struct_extract {{%.*}} : $Aleph, #Aleph.a
  %15 = struct_extract %14 : $Aleph, #Aleph.a
  %16 = strong_retain %15 : $Ref
  %17 = strong_release %2 : $@box Aleph
  %18 = return %14 : $Aleph
}

enum Beth {
  case EmptyCase
  case DataCase(Int)
}

// CHECK-LABEL: sil @test_union_empty_case : $@convention(thin) () -> Beth {
sil @test_union_empty_case : $() -> Beth {
bb0:
  // CHECK: %0 = enum $Beth, #Beth.EmptyCase!enumelt
  %0 = enum $Beth, #Beth.EmptyCase!enumelt
  return %0 : $Beth
}

// CHECK-LABEL: sil @test_union_data_case : $@convention(thin) (Int) -> Beth {
sil @test_union_data_case : $Int -> Beth {
bb0(%0 : $Int):
  // CHECK: %1 = enum $Beth, #Beth.DataCase!enumelt.1, %0 : $Int
  %1 = enum $Beth, #Beth.DataCase!enumelt.1, %0 : $Int
  return %1 : $Beth
}

protocol Q {}

enum Gimel {
  case EmptyCase
  case DataCase(Q)
}

sil @test_union_addr_empty_case : $(@out Gimel) -> () {
bb0(%0 : $*Gimel):
  // CHECK: inject_enum_addr {{%.*}} : $*Gimel, #Gimel.EmptyCase!enumelt
  inject_enum_addr %0 : $*Gimel, #Gimel.EmptyCase!enumelt
  %t = tuple ()
  return %t : $()
}

sil @test_union_addr_data_case : $(@out Gimel, @in Q) -> () {
bb0(%0 : $*Gimel, %1 : $*Q):
  // CHECK: {{%.*}} = init_enum_data_addr {{%.*}} : $*Gimel, #Gimel.DataCase!enumelt.1
  %p = init_enum_data_addr %0 : $*Gimel, #Gimel.DataCase!enumelt.1
  copy_addr [take] %1 to [initialization] %p : $*Q
  inject_enum_addr %0 : $*Gimel, #Gimel.DataCase!enumelt.1
  %t = tuple ()
  return %t : $()
}

sil @_T5tuple5floatFT1xSf_T_ : $@convention(thin) (Float32) -> ()
sil @_T5tuple5tupleFT_TSiSf_ : $@convention(thin) () -> (Int, Float32)

// CHECK: $@convention(thin) (Int, Float) -> ()
sil @_T5tuple13tuple_elementFT1xTSiSf__T_ : $@convention(thin) (Int, Float) -> () {
bb0(%0 : $Int, %1 : $Float):
  %2 = alloc_box $(Int, Float)
  %2a = project_box %2 : $@box (Int, Float)
  // CHECK: tuple ({{%.*}} : $Int, {{%.*}} : $Float)
  %3 = tuple (%0 : $Int, %1 : $Float)
  %4 = store %3 to %2a : $*(Int, Float)
  // CHECK: tuple_element_addr {{%.*}} : $*(Int, Float), 0
  %6 = tuple_element_addr %2a : $*(Int, Float), 0
  // CHECK: load
  %7 = load %6 : $*Int
  // CHECK: tuple_element_addr {{%.*}} : $*(Int, Float), 1
  %10 = tuple_element_addr %2a : $*(Int, Float), 1
  // CHECK: load
  %11 = load %10 : $*Float
  // CHECK: function_ref
  %14 = function_ref @_T5tuple5tupleFT_TSiSf_ : $@convention(thin) () -> (Int, Float)
  // CHECK: apply
  %15 = apply %14() : $@convention(thin) () -> (Int, Float)
  // CHECK: function_ref
  %19 = function_ref @_T5tuple5floatFT1xSf_T_ : $@convention(thin) (Float) -> ()
  // CHECK: tuple_extract {{%.*}} : $(Int, Float), 1
  %17 = tuple_extract %15 : $(Int, Float), 1
  // CHECK: apply
  %24 = apply %19(%17) : $@convention(thin) (Float) -> ()
  %25 = tuple ()
  %26 = strong_release %2 : $@box (Int, Float)
  %27 = return %25 : $()
}

class M {
  var member: Int
  init()
}

// CHECK: $@convention(method) (Int, M) -> ()
sil @_TC3ref1C3foofS0_FT1xSi_T_ : $@convention(method) (Int, M) -> () {
bb0(%0 : $Int, %1 : $M):
  %2 = alloc_box $Int     // CHECK: alloc_box $Int
  %2a = project_box %2 : $@box Int
  %3 = store %0 to %2a : $*Int
  %4 = alloc_box $M         // CHECK: alloc_box $M
  %4a = project_box %4 : $@box M
  %5 = store %1 to %4a : $*M
  %6 = load %2a : $*Int  // CHECK: load {{.*}} : $*Int
  %7 = load %4a : $*M      // CHECK: load {{.*}} : $*M
  %8 = strong_retain %7 : $M
  // CHECK: ref_element_addr {{%.*}} : $M, #M.member
  %9 = ref_element_addr %7 : $M, #M.member
  %10 = store %6 to %9 : $*Int
  %11 = strong_release %7 : $M
  %12 = tuple ()
  %13 = strong_release %4 : $@box M
  %14 = strong_release %2 : $@box Int
  %15 = return %12 : $()
}

class GenericClass<Q> {
  var member: Q
  init()
}

// CHECK: sil @bound_generic_class_ref_element_addr : $@convention(thin) (GenericClass<Int>) -> Int {
sil @bound_generic_class_ref_element_addr : $@convention(thin)  GenericClass<Int> -> Int {
entry(%0 : $GenericClass<Int>):
  // CHECK: %1 = ref_element_addr %0 : $GenericClass<Int>, #GenericClass.member
  %1 = ref_element_addr %0 : $GenericClass<Int>, #GenericClass.member
  // CHECK: %2 = load %1 : $*Int
  %2 = load %1 : $*Int
  return %2 : $Int
}

class B { }
class E : B { }

// CHECK: $@convention(thin) (B) -> Builtin.Int1
sil @_T4null3isaFT1bCS_1B_Sb : $@convention(thin) (B) -> Builtin.Int1 {
bb0(%0 : $B):
  %1 = alloc_box $B                           // CHECK: alloc_box
  %1a = project_box %1 : $@box B
  %2 = store %0 to %1a : $*B
  %3 = load %1a : $*B                        // CHECK: load
  %4 = strong_retain %3 : $B
  checked_cast_br %3 : $B to $E, yes, no     // CHECK: checked_cast_br
yes(%5 : $E):
  %y = integer_literal $Builtin.Int1, 1
  br isa(%y : $Builtin.Int1)
no:
  %n = integer_literal $Builtin.Int1, 0
  br isa(%n : $Builtin.Int1)
isa(%6 : $Builtin.Int1):
  %7 = strong_release %3 : $B
  %8 = strong_release %1 : $@box B
  %9 = return %6 : $Builtin.Int1
}

sil @_TSd31_convertFromBuiltinFloatLiteralfMSdFT5valueBf64__Sd : $@convention(thin) (Builtin.FPIEEE64, @thin Float64.Type) -> Float64
sil @_TSS32_convertFromBuiltinStringLiteralfMSSFT5valueBp13lengthInBytesBi64_7isASCIIBi1__SS : $@convention(thin) (Builtin.RawPointer, Builtin.Word, Builtin.Int1, @thin String.Type) -> String


sil @_T5index5gep64FT1pBp1iBi64__Bp : $@convention(thin) (Builtin.RawPointer, Builtin.Word) -> Builtin.RawPointer {
bb0(%0 : $Builtin.RawPointer, %1 : $Builtin.Word):
  %2 = alloc_box $Builtin.RawPointer              // CHECK: alloc_box
  %2a = project_box %2 : $@box Builtin.RawPointer
  %3 = alloc_box $Builtin.Word                   // CHECK: alloc_box
  %3a = project_box %3 : $@box Builtin.Word
  %4 = store %0 to %2a : $*Builtin.RawPointer
  %5 = store %1 to %3a : $*Builtin.Word
  %7 = load %2a : $*Builtin.RawPointer           // CHECK: load
  %8 = load %3a : $*Builtin.Word                // CHECK: load
  // CHECK: index_raw_pointer {{%.*}} : $Builtin.RawPointer, {{%.*}} : $Builtin.Word
  %9 = index_raw_pointer %7 : $Builtin.RawPointer, %8 : $Builtin.Word
  %10 = strong_release %3 : $@box Builtin.Word
  %11 = strong_release %2 : $@box Builtin.RawPointer
  %12 = return %9 : $Builtin.RawPointer
}

sil_global @x : $Int
sil @global_callee : $@convention(thin) (Builtin.Int128, @thin Int.Type) -> Int

// CHECK-LABEL: @global_code : $@convention(thin) () -> ()
sil private @global_code : $() -> () {
bb0:
  // CHECK: alloc_global @x
  alloc_global @x
  // CHECK: global_addr @x : $*Int
  %0 = global_addr @x : $*Int
  %1 = function_ref @global_callee : $@convention(thin) (Builtin.Int128, @thin Int.Type) -> Int
  %2 = metatype $@thin Int.Type
  %3 = integer_literal $Builtin.Int128, 0 // CHECK: integer_literal $Builtin.Int128, 0
  %4 = apply %1(%3, %2) : $@convention(thin) (Builtin.Int128, @thin Int.Type) -> Int
  %5 = store %4 to %0 : $*Int
  %6 = tuple ()
  %7 = return %6 : $()
}

protocol SomeProtocol {
}
class SomeClass : SomeProtocol {
}
class SomeSubclass : SomeClass {}

sil @test_class_metatype : $@convention(thin) (SomeClass, SomeSubclass) -> (@thick SomeClass.Type, @thick SomeClass.Type) {
bb0(%0 : $SomeClass, %1 : $SomeSubclass):
  %2 = alloc_box $SomeClass                       // CHECK: alloc_box
  %2a = project_box %2 : $@box SomeClass
  %3 = alloc_box $SomeSubclass                    // CHECK: alloc_box
  %3a = project_box %3 : $@box SomeSubclass
  %4 = store %0 to %2a : $*SomeClass
  %5 = store %1 to %3a : $*SomeSubclass
  %7 = load %2a : $*SomeClass                    // CHECK: load
  %8 = strong_retain %7 : $SomeClass
  // CHECK: value_metatype $@thick SomeClass.Type, {{%.*}} : $SomeClass
  %9 = value_metatype $@thick SomeClass.Type, %7 : $SomeClass
  %11 = load %3a : $*SomeSubclass                // CHECK: load
  %12 = strong_retain %11 : $SomeSubclass
  // CHECK: value_metatype $@thick SomeSubclass.Type, {{%.*}} : $SomeSubclass
  %13 = value_metatype $@thick SomeSubclass.Type, %11 : $SomeSubclass
  %14 = upcast %13 : $@thick SomeSubclass.Type to $@thick SomeClass.Type  // CHECK: upcast
  %15 = tuple (%9 : $@thick SomeClass.Type, %14 : $@thick SomeClass.Type) // CHECK: tuple
  %16 = strong_release %11 : $SomeSubclass
  %17 = strong_release %7 : $SomeClass
  %18 = strong_release %3 : $@box SomeSubclass
  %19 = strong_release %2 : $@box SomeClass
  %20 = return %15 : $(@thick SomeClass.Type, @thick SomeClass.Type)
}

sil @test_value_metatype : $@convention(thin) <T> (@in T) -> (@thick T.Type, @thick T.Type) {
bb0(%0 : $*T):
  %1 = alloc_box $T                               // CHECK: alloc_box
  %1a = project_box %1 : $@box T
  %2 = copy_addr [take] %0 to [initialization] %1a : $*T
  %3 = metatype $@thick T.Type                       // CHECK: metatype
  %5 = alloc_stack $T                               // CHECK: alloc_stack
  %6 = copy_addr %1a to [initialization] %5 : $*T
  // CHECK: value_metatype $@thick T.Type, {{%.*}} : $*T
  %7 = value_metatype $@thick T.Type, %5 : $*T
  %8 = tuple (%3 : $@thick T.Type, %7 : $@thick T.Type) // CHECK: tuple
  %9 = destroy_addr %5 : $*T
  %10 = dealloc_stack %5 : $*T
  %11 = strong_release %1 : $@box T
  %12 = return %8 : $(@thick T.Type, @thick T.Type)
}

sil @test_existential_metatype : $@convention(thin) (@in SomeProtocol) -> @thick SomeProtocol.Type {
bb0(%0 : $*SomeProtocol):
  %1 = alloc_box $SomeProtocol                    // CHECK: alloc_box
  %1a = project_box %1 : $@box SomeProtocol
  %2 = copy_addr [take] %0 to [initialization] %1a : $*SomeProtocol
  %4 = alloc_stack $SomeProtocol                    // CHECK: alloc_stack
  %5 = copy_addr %1a to [initialization] %4 : $*SomeProtocol
  // CHECK: existential_metatype $@thick SomeProtocol.Type, {{%.*}} : $*SomeProtocol
  %6 = existential_metatype $@thick SomeProtocol.Type, %4 : $*SomeProtocol
  %7 = destroy_addr %4 : $*SomeProtocol
  %8 = dealloc_stack %4 : $*SomeProtocol
  %9 = strong_release %1 : $@box SomeProtocol
  %10 = return %6 : $@thick SomeProtocol.Type
}

// CHECK-LABEL: sil @test_unreachable
sil @test_unreachable : $() -> () {
bb0:
  unreachable
// CHECK: unreachable
}

sil @test_unowned_retain : $@convention(thin) (SomeClass) -> () {
bb0(%0 : $SomeClass):
  %1 = ref_to_unowned %0 : $SomeClass to $@sil_unowned SomeClass
// CHECK: ref_to_unowned %0 : $SomeClass to $@sil_unowned SomeClass
  %2 = unowned_retain %1 : $@sil_unowned SomeClass
// CHECK: unowned_retain %1 : $@sil_unowned SomeClass
  %3 = unowned_release %1 : $@sil_unowned SomeClass
// CHECK: unowned_release %1 : $@sil_unowned SomeClass
  %4 = unowned_to_ref %1 : $@sil_unowned SomeClass to $SomeClass
// CHECK: unowned_to_ref %1 : $@sil_unowned SomeClass to $SomeClass
  %5 = tuple ()
  %6 = return %5 : $()
}

// CHECK-LABEL: sil @test_basic_block_arguments
sil @test_basic_block_arguments : $@convention(thin) (Builtin.Int1) -> Builtin.Word {
bb0(%0 : $Builtin.Int1):
  cond_br %0, bb1, bb2
bb1:                                        
  %2 = integer_literal $Builtin.Word, 5       
  br bb3(%2 : $Builtin.Word)
//CHECK: br bb3(%2 : $Builtin.Word)
bb2:                                            
  %4 = integer_literal $Builtin.Word, 6        
  br bb3(%4 : $Builtin.Word)
//CHECK: br bb3(%4 : $Builtin.Word)
bb3(%6 : $Builtin.Word):                               
//CHECK: bb3(%6 : $Builtin.Word)
  return %6 : $Builtin.Word
}

// CHECK-LABEL: sil @test_cond_branch_basic_block_args
sil @test_cond_branch_basic_block_args : $@convention(thin) (Int, Builtin.Int1) -> Int {
bb0(%0 : $Int, %1 : $Builtin.Int1):
  cond_br %1, bb1(%0 : $Int), bb2(%0 : $Int)
// CHECK: cond_br %1, bb1(%0 : $Int), bb2(%0 : $Int)
bb1(%3 : $Int):
  br bb3 (%3 : $Int)
bb2(%2 : $Int):
  br bb3(%2 : $Int)
bb3(%4 : $Int):
  return %4 : $Int
}

// CHECK-LABEL: sil @test_builtin
sil @test_builtin : $@convention(thin) (Builtin.Int1, Builtin.Int1) -> Builtin.Int1 {
bb0(%0 : $Builtin.Int1, %1 : $Builtin.Int1):
  %2 = alloc_box $Builtin.Int1
  %2a = project_box %2 : $@box Builtin.Int1
  %3 = alloc_box $Builtin.Int1
  %3a = project_box %3 : $@box Builtin.Int1
  store %0 to %2a : $*Builtin.Int1
  store %1 to %3a : $*Builtin.Int1
  %8 = load %2a : $*Builtin.Int1
  %9 = load %3a : $*Builtin.Int1
  // CHECK: builtin "cmp_eq_Int1"({{%.*}} : $Builtin.Int1, {{%.*}} : $Builtin.Int1) : $Builtin.Int1
  %10 = builtin "cmp_eq_Int1"(%8 : $Builtin.Int1, %9 : $Builtin.Int1) : $Builtin.Int1
  strong_release %3 : $@box Builtin.Int1
  strong_release %2 : $@box Builtin.Int1
  return %10 : $Builtin.Int1
}

// CHECK-LABEL: sil @test_dealloc_ref
sil @test_dealloc_ref : $@convention(thin) () -> () {
bb0:
  %0 = alloc_ref $Class1
  dealloc_ref %0 : $Class1
  %2 = tuple ()
  return %2 : $()
}

// CHECK-LABEL: sil @test_dealloc_partial_ref
sil @test_dealloc_partial_ref : $@convention(thin) () -> () {
bb0:
  %0 = alloc_ref $Class1
  %1 = metatype $@thick Class1.Type
  dealloc_partial_ref %0 : $Class1, %1 : $@thick Class1.Type
  %2 = tuple ()
  return %2 : $()
}

// CHECK-LABEL: sil @test_dealloc_box
sil @test_dealloc_box : $@convention(thin) () -> () {
bb0:
  %0 = alloc_box $Class1
  dealloc_box %0 : $@box Class1
  %2 = tuple ()
  return %2 : $()
}

// CHECK-LABEL: sil @test_stack_flag
sil @test_stack_flag : $@convention(thin) () -> () {
bb0:
  // CHECK: alloc_ref [stack] $Class1
  %0 = alloc_ref [stack] $Class1
  // CHECK: dealloc_ref [stack] %0 : $Class1
  dealloc_ref [stack] %0 : $Class1
  %2 = tuple ()
  return %2 : $()
}


// CHECK-LABEL: closure_test
sil @takes_closure : $@convention(thin) (@callee_owned () -> ()) -> ()
sil @closure0 : $@convention(thin) (@box Int, @inout Int) -> ()

sil @closure_test : $@convention(thin) () -> () {
bb0:
  %0 = alloc_box $Int                           // users: %10, %8, %8, %7, %4
  %0a = project_box %0 : $@box Int

  %5 = function_ref @takes_closure : $@convention(thin) (@callee_owned () -> ()) -> ()
  %6 = function_ref @closure0 : $@convention(thin) (@box Int, @inout Int) -> ()
  strong_retain %0 : $@box Int
  %8 = partial_apply %6(%0, %0a) : $@convention(thin) (@box Int, @inout Int) -> ()
  %9 = apply %5(%8) : $@convention(thin) (@callee_owned () -> ()) -> ()
  strong_release %0 : $@box Int

  %11 = tuple ()
  return %11 : $()
}

sil @test_super_to_archetype_ref : $@convention(thin) <T : Class1> (Class1) -> T {
bb0(%c : $Class1):
  %0 = unconditional_checked_cast %c : $Class1 to $T
  return %0 : $T
}

sil @test_downcast_archetype_ref : $@convention(thin) <T:Class1, U:Class1> (T) -> () {
bb0(%t : $T):
  %0 = unconditional_checked_cast %t : $T to $U
  %1 = tuple ()
  return %1 : $()
}

protocol ClassP : class {}

enum MaybePair {
  case Neither
  case Left(Int)
}

sil @_T6switch1aFT_T_ : $@convention(thin) () -> ()
sil @_T6switch1bFT_T_ : $@convention(thin) () -> ()
sil @_T6switch1cFT_T_ : $@convention(thin) () -> ()

// CHECK-LABEL: sil @test_switch_union : $@convention(thin) (MaybePair) -> ()
sil @test_switch_union : $@convention(thin) (MaybePair) -> () {
bb0(%0 : $MaybePair):
  %1 = alloc_box $MaybePair
  %1a = project_box %1 : $@box MaybePair
  store %0 to %1a : $*MaybePair
  %3 = load %1a : $*MaybePair
  %4 = tuple ()
  // CHECK: switch_enum %{{.*}} : $MaybePair, case #MaybePair.Neither!enumelt: bb{{.*}}, case #MaybePair.Left!enumelt.1: bb
  switch_enum %3 : $MaybePair, case #MaybePair.Neither!enumelt: bb1, case #MaybePair.Left!enumelt.1: bb3

bb1:
  br bb2

bb2:
  %7 = function_ref @_T6switch1aFT_T_ : $@convention(thin) () -> () // CHECK: function_ref
  %8 = apply %7() : $@convention(thin) () -> ()
  br bb5                                                 // CHECK: br

bb3(%10 : $Int):
  // CHECK: unchecked_enum_data {{%.*}} : $MaybePair, #MaybePair.Left!enumelt.1
  %x = unchecked_enum_data %3 : $MaybePair, #MaybePair.Left!enumelt.1
  br bb4(%x : $Int)

bb4(%y : $Int):
  %12 = function_ref @_T6switch1bFT_T_ : $@convention(thin) () -> () // CHECK: function_ref
  %13 = apply %12() : $@convention(thin) () -> ()
  br bb5                                                  // CHECK: br

bb5:
  %15 = function_ref @_T6switch1cFT_T_ : $@convention(thin) () -> () // CHECK: function_ref
  %16 = apply %15() : $@convention(thin) () -> ()
  strong_release %1 : $@box MaybePair
  %18 = tuple ()
  return %18 : $()                                        // CHECK: return
}

enum MaybeAddressOnlyPair {
  case Neither
  case Left(Q)
}

// CHECK-LABEL: sil @test_switch_union_addr : $@convention(thin) (@in MaybeAddressOnlyPair) -> ()
sil @test_switch_union_addr : $@convention(thin) (@in MaybeAddressOnlyPair) -> () {
bb0(%0 : $*MaybeAddressOnlyPair):
  // CHECK: switch_enum_addr [[ENUM:%.*]] : $*MaybeAddressOnlyPair, case #MaybeAddressOnlyPair.Neither!enumelt: bb{{.*}}, case #MaybeAddressOnlyPair.Left!enumelt.1: bb
  switch_enum_addr %0 : $*MaybeAddressOnlyPair, case #MaybeAddressOnlyPair.Neither!enumelt: bb1, case #MaybeAddressOnlyPair.Left!enumelt.1: bb2

bb1:
  br bb3

bb2:
  // CHECK: unchecked_take_enum_data_addr [[ENUM]] : $*MaybeAddressOnlyPair, #MaybeAddressOnlyPair.Left!enumelt.1
  %q = unchecked_take_enum_data_addr %0 : $*MaybeAddressOnlyPair, #MaybeAddressOnlyPair.Left!enumelt.1
  br bb3

bb3:
  %t = tuple ()
  return %t : $()
}

// CHECK-LABEL: sil @test_switch_value : $@convention(thin) (Builtin.Word) -> ()
sil @test_switch_value : $@convention(thin) (Builtin.Word) -> () {
bb0(%0 : $Builtin.Word):
  // CHECK: switch_value %{{.*}} : $Builtin.Word, case %1: bb1, case %2: bb2
  %1 = integer_literal $Builtin.Word, 1
  %2 = integer_literal $Builtin.Word, 2
  switch_value %0 : $Builtin.Word, case %1: bb1, case %2: bb2

bb1:
  %7 = function_ref @_T6switch1aFT_T_ : $@convention(thin) () -> () // CHECK: function_ref
  %8 = apply %7() : $@convention(thin) () -> ()
  br bb3

bb2:
  %12 = function_ref @_T6switch1bFT_T_ : $@convention(thin) () -> () // CHECK: function_ref
  %13 = apply %12() : $@convention(thin) () -> ()
  br bb3

bb3:
  // CHECK: [[FUNC1:%.*]] = function_ref @_T6switch1aFT_T_
  // CHECK: [[FUNC2:%.*]] = function_ref @_T6switch1bFT_T_
  // CHECK: switch_value %{{.*}} : $@convention(thin) () -> (), case [[FUNC1]]: bb4, case [[FUNC2]]: bb5
  %20 = function_ref @_T6switch1bFT_T_ : $@convention(thin) () -> ()
  %21 = function_ref @_T6switch1aFT_T_ : $@convention(thin) () -> ()
  %22 = function_ref @_T6switch1bFT_T_ : $@convention(thin) () -> ()
  switch_value %20 : $@convention(thin) () -> (), case %21: bb4, case %22: bb5

bb4:
  // CHECK: function_ref
  %37 = function_ref @_T6switch1aFT_T_ : $@convention(thin) () -> () 
  %38 = apply %37() : $@convention(thin) () -> ()
  br bb6

bb5:
  // CHECK: function_ref
  %42 = function_ref @_T6switch1bFT_T_ : $@convention(thin) () -> ()
  %43 = apply %42() : $@convention(thin) () -> ()
  br bb6

bb6:
  %18 = tuple ()
  // CHECK: return
  return %18 : $()
}

// CHECK-LABEL: sil @test_select_value : $@convention(thin) (Builtin.Word) -> Builtin.Word
sil @test_select_value : $@convention(thin) (Builtin.Word) -> Builtin.Word {
bb0(%0 : $Builtin.Word):

  %1 = integer_literal $Builtin.Word, 1
  %2 = integer_literal $Builtin.Word, 2
  %3 = integer_literal $Builtin.Word, 3
  %4 = integer_literal $Builtin.Word, 4
  %5 = integer_literal $Builtin.Word, 5
  %6 = integer_literal $Builtin.Word, 6
  %11 = integer_literal $Builtin.Word, 11
  %22 = integer_literal $Builtin.Word, 22
  %33 = integer_literal $Builtin.Word, 33
  %44 = integer_literal $Builtin.Word, 44
  %55 = integer_literal $Builtin.Word, 55
  %66 = integer_literal $Builtin.Word, 66

  // CHECK: select_value %{{.*}} : $Builtin.Word, case %{{.*}}: %{{.*}}, case %{{.*}}: %{{.*}}, case %{{.*}}: %{{.*}}, case %{{.*}}: %{{.*}}, case %{{.*}}: %{{.*}}, default %{{.*}} : $Builtin.Word
  %10 = select_value %0: $Builtin.Word, case %1: %11, case %2: %22, case %4: %44, case %5: %55, case %6: %66, default %33 : $Builtin.Word

  // CHECK: return
  return %10 : $Builtin.Word
}

enum IntEnum : Int {
  case E0
  case E1
  case E2
}

// CHECK-LABEL: sil @test_select_value_with_enum : $@convention(thin) (Builtin.Word) -> Optional<IntEnum>
sil @test_select_value_with_enum : $@convention(thin) (Builtin.Word) -> Optional<IntEnum> {
bb0(%0 : $Builtin.Word):
  %1 = integer_literal $Builtin.Word, 0
  %2 = integer_literal $Builtin.Word, 1
  %3 = enum $IntEnum, #IntEnum.E1!enumelt
  %4 = enum $Optional<IntEnum>, #Optional.Some!enumelt.1, %3 : $IntEnum
  %5 = integer_literal $Builtin.Word, 2
  %6 = enum $IntEnum, #IntEnum.E2!enumelt
  %7 = enum $Optional<IntEnum>, #Optional.Some!enumelt.1, %6 : $IntEnum
  %8 = enum $IntEnum, #IntEnum.E0!enumelt
  %9 = enum $Optional<IntEnum>, #Optional.Some!enumelt.1, %8 : $IntEnum
  %10 = enum $Optional<IntEnum>, #Optional.None!enumelt

  // CHECK: select_value %{{.*}} : $Builtin.Word, case %{{.*}}: %{{.*}}, case %{{.*}}: %{{.*}}, case %{{.*}}: %{{.*}}, default %{{.*}} : $Optional<IntEnum>
  %11 = select_value %0 : $Builtin.Word, case %2: %4, case %5: %7, case %1: %9, default %10 : $Optional<IntEnum>

  // CHECK: return
  return %11 : $Optional<IntEnum>
}

class ConcreteClass : ClassP {
}
struct Spoon : Bendable {
}

// CHECK-LABEL: sil @test_init_existential : $@convention(thin) (@out Bendable, Spoon) -> ()
sil @test_init_existential : $@convention(thin) (@out Bendable, Spoon) -> () {
bb0(%0 : $*Bendable, %1 : $Spoon):
  %2 = alloc_box $Spoon
  %2a = project_box %2 : $@box Spoon
  store %1 to %2a : $*Spoon
  // CHECK: init_existential_addr %{{.*}} : $*Bendable, $Spoon
  %4 = init_existential_addr %0 : $*Bendable, $Spoon
  // CHECK: deinit_existential_addr %{{.*}} : $*Bendable
  deinit_existential_addr %0 : $*Bendable
  %5 = load %2a : $*Spoon
  store %5 to %4 : $*Spoon
  strong_release %2 : $@box Spoon
  %8 = tuple ()
  return %8 : $()
}

// CHECK-LABEL: sil @test_existential_ref : $@convention(thin) (ConcreteClass) -> ClassP
sil @test_existential_ref : $@convention(thin) (ConcreteClass) -> ClassP {
bb0(%0 : $ConcreteClass):
  %1 = alloc_box $ConcreteClass
  %1a = project_box %1 : $@box ConcreteClass
  store %0 to %1a : $*ConcreteClass
  %3 = load %1a : $*ConcreteClass
  strong_retain %3 : $ConcreteClass
  // CHECK: init_existential_ref %{{.*}} : $ConcreteClass : $ConcreteClass, $ClassP
  %5 = init_existential_ref %3 : $ConcreteClass : $ConcreteClass, $ClassP
  strong_release %1 : $@box ConcreteClass
  return %5 : $ClassP
}

sil @test_assign : $(Int, @inout Int) -> () {    // CHECK-LABEL: sil @test_assign
bb0(%0 : $Int, %1 : $*Int):
  assign %0 to %1 : $*Int                   // CHECK:   assign %0 to %1
  unreachable
}

// CHECK-LABEL: sil @test_transparent : $@convention(thin) () -> () {
sil @test_transparent : $@convention(thin) () -> () {
bb0:
  %0 = function_ref @classes : $@convention(thin) () -> ()
  // CHECK: apply %{{.*}}() : $@convention(thin) () -> ()
  %1 = apply %0() : $@convention(thin) () -> ()
  %2 = tuple ()
  %3 = return %2 : $()
}

// CHECK-LABEL: sil [thunk] @test_thunk : $@convention(thin) () -> () {
sil [thunk] @test_thunk : $@convention(thin) () -> () {
bb0:
  %0 = tuple ()
  %1 = return %0 : $()
}

// CHECK-LABEL: sil @takes_unnamed_closure : $@convention(thin) (@callee_owned () -> Int) -> () -> () -> Int
sil @takes_unnamed_closure : $@convention(thin) (@callee_owned () -> Int) -> () -> () -> Int

sil @takes_int64_float32 : $@convention(thin) (Int, Float32) -> ()

// CHECK-LABEL: sil @test_partial_apply : $@convention(thin) (Float) -> @callee_owned (Int) -> () {
sil @test_partial_apply : $@convention(thin)  Float -> @callee_owned Int -> () {
bb0(%0 : $Float):
  %1 = function_ref @takes_int64_float32 : $@convention(thin) (Int, Float) -> ()
  // CHECK: partial_apply %{{.*}}(%{{.*}}) : $@convention(thin) (Int, Float) -> ()
  %2 = partial_apply %1(%0) : $@convention(thin) (Int, Float) -> ()
  %3 = return %2 : $@callee_owned Int -> ()
}

class X {
  @objc func f() { }
}

// CHECK-LABEL: sil @test_dynamic_lookup_br : $@convention(thin) (AnyObject) -> ()
sil @test_dynamic_lookup_br : $@convention(thin) (AnyObject) -> () {
bb0(%0 : $AnyObject):
  %1 = alloc_box $AnyObject
  %1a = project_box %1 : $@box AnyObject
  store %0 to %1a : $*AnyObject
  %3 = alloc_box $Optional<() -> ()>
  %4 = load %1a : $*AnyObject
  strong_retain %4 : $AnyObject
  %6 = open_existential_ref %4 : $AnyObject to $@opened("01234567-89ab-cdef-0123-222222222222") AnyObject
  %7 = unchecked_ref_cast %6 : $@opened("01234567-89ab-cdef-0123-222222222222") AnyObject to $Builtin.UnknownObject
  dynamic_method_br %7 : $Builtin.UnknownObject, #X.f!1.foreign, bb1, bb2
bb1(%z : $@convention(objc_method) (Builtin.UnknownObject) -> ()):
  br bb3

bb2:
  br bb3

bb3:
  %28 = tuple ()
  return %28 : $()
}

// CHECK-LABEL: sil @test_mark_fn_escape
sil @test_mark_fn_escape : $() -> () {
  %b = alloc_box $Int
  %ba = project_box %b : $@box Int
  %c = alloc_box $Int
  %ca = project_box %c : $@box Int

  // CHECK: mark_function_escape {{.*}} : $*Int
  mark_function_escape %ba : $*Int
  // CHECK: mark_function_escape {{.*}} : $*Int, {{.*}} : $*Int
  mark_function_escape %ba : $*Int, %ca : $*Int

  %28 = tuple ()
  return %28 : $()
}

// CHECK-LABEL: sil @test_copy_release_value
sil @test_copy_release_value : $(Val) -> (Val) {
bb0(%0 : $Val):
  retain_value %0 : $Val
  release_value %0 : $Val
  return %0 : $Val
// CHECK:      retain_value [[T0:%.*]] : $Val
// CHECK-NEXT: release_value [[T0]] : $Val
}

// CHECK-LABEL: sil @test_autorelease_value
sil @test_autorelease_value : $X -> X {
bb0(%0 : $X):
  autorelease_value %0 : $X
  return %0 : $X
// CHECK:      autorelease_value [[T0]] : $X
// CHECK-NEXT: return [[T0]] : $X
}

struct GenericStruct<T> {
  var x : T
}

// CHECK-LABEL: sil @extract_generic_struct
sil @extract_generic_struct : $GenericStruct<Int> -> Int {
entry(%0 : $GenericStruct<Int>):
  // CHECK: %1 = struct_extract %0 : $GenericStruct<Int>, #GenericStruct.x
  %1 = struct_extract %0 : $GenericStruct<Int>, #GenericStruct.x
  // CHECK: return %1 : $Int
  return %1 : $Int
}

class Foo {
  subscript (x: Int32, y: Int32) -> Int32 { get set }
  var x: Int32
  var y: Int32
  init()
}

sil @_TFC3tmp3Foog9subscriptFTVs5Int32S1__S1_ : $@convention(method) (Int32, Int32, Foo) -> Int32 {
bb0(%0 : $Int32, %1 : $Int32, %2 : $Foo):
  %3 = tuple ()
  %4 = alloc_stack $Int32  // var x               // users: %17, %6
  %5 = alloc_stack $Int32  // var y               // users: %16, %7
  store %0 to %4 : $*Int32
  store %1 to %5 : $*Int32
  %8 = alloc_stack $Foo  // var self              // users: %15, %14, %9
  store %2 to %8 : $*Foo
  %10 = metatype $@thin Int32.Type
  %12 = integer_literal $Builtin.Int32, 0         // user: %13
  %13 = struct $Int32 (%12 : $Builtin.Int32)      // user: %18
  destroy_addr %8 : $*Foo
  dealloc_stack %8 : $*Foo
  dealloc_stack %5 : $*Int32
  dealloc_stack %4 : $*Int32
  return %13 : $Int32
}

sil @_TFC3tmp3Foos9subscriptFTVs5Int32S1__S1_ : $@convention(method) (Int32, Int32, Int32, Foo) -> () {
bb0(%0 : $Int32, %1 : $Int32, %2 : $Int32, %3 : $Foo):
  %4 = alloc_stack $Int32  // var value           // users: %16, %5
  store %0 to %4 : $*Int32
  %6 = alloc_stack $Int32  // var x               // users: %15, %8
  %7 = alloc_stack $Int32  // var y               // users: %14, %9
  store %1 to %6 : $*Int32
  store %2 to %7 : $*Int32
  %10 = alloc_stack $Foo  // var self             // users: %13, %12, %11
  store %3 to %10 : $*Foo
  destroy_addr %10 : $*Foo
  dealloc_stack %10 : $*Foo
  dealloc_stack %7 : $*Int32
  dealloc_stack %6 : $*Int32
  dealloc_stack %4 : $*Int32
  %17 = tuple ()                                  // user: %18
  return %17 : $()
}

// CHECK-LABEL: sil @cond_fail_test : $@convention(thin) (Builtin.Int1) -> () {
sil @cond_fail_test : $Builtin.Int1 -> () {
entry(%0 : $Builtin.Int1):
  // CHECK: cond_fail %0 : $Builtin.Int1
  cond_fail %0 : $Builtin.Int1
  %1 = tuple ()
  return %1 : $()
}

sil_global @staticProp: $Int

// CHECK-LABEL: sil private @globalinit_func0 : $@convention(thin) () -> () {
sil private @globalinit_func0 : $@convention(thin) () -> () {
bb0:
  %0 = global_addr @staticProp : $*Int
  %1 = mark_uninitialized [var] %0 : $*Int
  %7 = tuple ()
  return %7 : $()
}

// CHECK-LABEL: sil @_TV18lazy_global_access4Type10staticPropSia : $@convention(thin) () -> Builtin.RawPointer {
sil @_TV18lazy_global_access4Type10staticPropSia : $@convention(thin) () -> Builtin.RawPointer {
bb0:
  // CHECK: global_addr @globalinit_token0 : $*Builtin.Word
  %1 = global_addr @globalinit_token0 : $*Builtin.Word
  // CHECK: unchecked_addr_cast {{%.*}} : $*Builtin.Word to $*Builtin.RawPointer
  %a = unchecked_addr_cast %1 : $*Builtin.Word to $*Builtin.RawPointer
  %2 = address_to_pointer %a : $*Builtin.RawPointer to $Builtin.RawPointer
  %3 = function_ref @globalinit_func0 : $@convention(thin) () -> ()
  // CHECK: {{%.*}} = builtin "once"({{%.*}} : $Builtin.RawPointer, {{%.*}} : $@convention(thin) () -> ()) : $()
  %5 = builtin "once"(%2 : $Builtin.RawPointer, %3 : $@convention(thin) () -> ()) : $()
  %6 = global_addr @staticProp : $*Int
  %7 = address_to_pointer %6 : $*Int to $Builtin.RawPointer
  return %7 : $Builtin.RawPointer
}

// CHECK-LABEL: sil @thin_metatype : $@convention(thin) (@thin Int.Type) -> @thick Int.Type
sil @thin_metatype : $@convention(thin) (@thin Int.Type) -> @thick Int.Type

sil @undef_value : $() -> () {
bb0:
  store undef to undef : $*Builtin.Int1
  unreachable
}

// CHECK-LABEL: sil @debug_value
sil @debug_value : $@convention(thin) (Int, @in P) -> () {
bb0(%0 : $Int, %1 : $*P):
  debug_value %0 : $Int        // CHECK: debug_value %0 : $Int
  debug_value_addr %1 : $*P    // CHECK: debug_value_addr %1 : $*P
  unreachable
}

// CHECK-LABEL: sil @block_storage_type
sil @block_storage_type : $@convention(thin)  Int -> @convention(block) () -> () {
entry(%0 : $Int):
  // CHECK: [[STORAGE:%.*]] = alloc_stack $@block_storage Int
  %s = alloc_stack $@block_storage Int
  // CHECK: [[PROJECT:%.*]] = project_block_storage [[STORAGE]] : $*@block_storage Int
  %c = project_block_storage %s : $*@block_storage Int
  // CHECK: store %0 to [[PROJECT]]
  store %0 to %c : $*Int
  // CHECK: [[FUNC:%.*]] = function_ref
  %f = function_ref @block_invoke : $@convention(c) (@inout_aliasable @block_storage Int) -> ()
  // CHECK: [[BLOCK:%.*]] = init_block_storage_header [[STORAGE]] : $*@block_storage Int, invoke [[FUNC]] : $@convention(c) (@inout_aliasable @block_storage Int) -> (), type $@convention(block) () -> ()
  %b = init_block_storage_header %s : $*@block_storage Int, invoke %f : $@convention(c) (@inout_aliasable @block_storage Int) -> (), type $@convention(block) () -> ()
  // CHECK: dealloc_stack [[STORAGE]] : $*@block_storage Int
  dealloc_stack %s : $*@block_storage Int
  // CHECK: return [[BLOCK]] : $@convention(block) () -> ()
  return %b : $@convention(block) () -> ()
}

sil @block_invoke : $@convention(c) (@inout_aliasable @block_storage Int) -> () {
entry(%0 : $*@block_storage Int):
  return undef : $()
}

// CHECK-LABEL: sil @bitcasts : $@convention(thin) (@owned Class1) -> @owned (Class2, Int) {
// CHECK:  bb0(%0 : $Class1):
// CHECK-NEXT:    %1 = unchecked_ref_cast %0 : $Class1 to $Class2
// CHECK-NEXT:    %2 = unchecked_trivial_bit_cast %0 : $Class1 to $Int
// CHECK-NEXT:    %3 = tuple (%1 : $Class2, %2 : $Int)
// CHECK-NEXT:    return %3 : $(Class2, Int)
sil @bitcasts : $@convention(thin) (@owned Class1) -> @owned (Class2, Int) {
entry(%0 : $Class1):
  %1 = unchecked_ref_cast %0 : $Class1 to $Class2
  %2 = unchecked_trivial_bit_cast %0 : $Class1 to $Int
  %3 = tuple (%1 : $Class2, %2 : $Int)
  return %3 : $(Class2, Int)
}

// CHECK-LABEL: sil @bridge_object : $@convention(thin) (@owned Class1, Builtin.Word) -> () {
// CHECK:  bb0([[X:%.*]] : $Class1, [[W:%.*]] : $Builtin.Word):
// CHECK-NEXT:    [[A:%.*]] = ref_to_bridge_object [[X]] : $Class1, [[W]] : $Builtin.Word
// CHECK-NEXT:    [[B:%.*]] = bridge_object_to_ref [[A]] : $Builtin.BridgeObject to $Class1
// CHECK-NEXT:    [[C:%.*]] = bridge_object_to_word [[A]] : $Builtin.BridgeObject to $Builtin.Word
// CHECK-NEXT:    return undef : $()
sil @bridge_object : $@convention(thin) (@owned Class1, Builtin.Word) -> () {
entry(%x : $Class1, %w : $Builtin.Word):
  %a = ref_to_bridge_object %x : $Class1, %w : $Builtin.Word
  %b = bridge_object_to_ref %a : $Builtin.BridgeObject to $Class1
  %c = bridge_object_to_word %a : $Builtin.BridgeObject to $Builtin.Word
  return undef : $()
}

// CHECK-LABEL: sil [_semantics "foo"] @test_semantics : $@convention(thin) () -> () {
sil [_semantics "foo"] @test_semantics : $@convention(thin) () -> () {
bb0:
  %0 = tuple ()
  return %0 : $() 
}

// CHECK-LABEL: sil shared_external @test_shared_external_definition : $@convention(thin) () -> () {
sil shared_external @test_shared_external_definition : $@convention(thin) () -> () {
bb0:
  %0 = tuple ()
  return %0 : $()
}

// CHECK-LABEL: sil @select_enum : $@convention(thin) (@in Beth) -> () {
sil @select_enum : $@convention(thin) (@in Beth) -> () {
bb0(%0 : $*Beth):
  %1 = load %0 : $*Beth
  %2 = integer_literal $Builtin.Int32, 2
  %3 = integer_literal $Builtin.Int32, 3
  // CHECK: %4 = select_enum %1 : $Beth, case #Beth.EmptyCase!enumelt: %2, case #Beth.DataCase!enumelt.1: %3 : $Builtin.Int32
  %4 = select_enum %1 : $Beth, case #Beth.EmptyCase!enumelt: %2, case #Beth.DataCase!enumelt.1: %3 : $Builtin.Int32
  // CHECK: %5 = select_enum_addr %0 : $*Beth, case #Beth.EmptyCase!enumelt: %2, case #Beth.DataCase!enumelt.1: %3 : $Builtin.Int32
  %5 = select_enum_addr %0 : $*Beth, case #Beth.EmptyCase!enumelt: %2, case #Beth.DataCase!enumelt.1: %3 : $Builtin.Int32
  // CHECK: %6 = select_enum %1 : $Beth, case #Beth.EmptyCase!enumelt: %2, default %3 : $Builtin.Int32
  %6 = select_enum %1 : $Beth, case #Beth.EmptyCase!enumelt: %2, default %3 : $Builtin.Int32
  // CHECK: %7 = select_enum_addr %0 : $*Beth, case #Beth.EmptyCase!enumelt: %2, default %3 : $Builtin.Int32
  %7 = select_enum_addr %0 : $*Beth, case #Beth.EmptyCase!enumelt: %2, default %3 : $Builtin.Int32
  return undef : $()
}

struct SomeError: ErrorProtocol {
  var _domain: String { get }
  var _code: Int { get }
}

// CHECK-LABEL: sil @existential_box : $@convention(thin) (SomeError) -> () {
sil @existential_box : $@convention(thin) (SomeError) -> () {
bb0(%0 : $SomeError):
<<<<<<< HEAD
  // CHECK: %1 = alloc_existential_box $ErrorProtocol, $SomeError
  %1 = alloc_existential_box $ErrorProtocol, $SomeError
  // CHECK: store %0 to %1#1 : $*SomeError
  store %0 to %1#1 : $*SomeError
  // CHECK: %3 = open_existential_box %1#0 : $ErrorProtocol to $*@opened("01234567-89AB-CDEF-0123-333333333333") ErrorProtocol
  %3 = open_existential_box %1#0 : $ErrorProtocol to $*@opened("01234567-89AB-CDEF-0123-333333333333") ErrorProtocol
  // CHECK: destroy_addr %3 : $*@opened("01234567-89AB-CDEF-0123-333333333333") ErrorProtocol
  destroy_addr %3 : $*@opened("01234567-89AB-CDEF-0123-333333333333") ErrorProtocol
  // CHECK: dealloc_existential_box %1#0 : $ErrorProtocol, $SomeError
  dealloc_existential_box %1#0 : $ErrorProtocol, $SomeError
=======
  // CHECK: %1 = alloc_existential_box $ErrorType, $SomeError
  %1 = alloc_existential_box $ErrorType, $SomeError
  // CHECK: %2 = project_existential_box $SomeError in %1 : $ErrorType
  %2 = project_existential_box $SomeError in %1 : $ErrorType
  // CHECK: store %0 to %2 : $*SomeError
  store %0 to %2 : $*SomeError
  // CHECK: %4 = open_existential_box %1 : $ErrorType to $*@opened("01234567-89AB-CDEF-0123-333333333333") ErrorType
  %4 = open_existential_box %1 : $ErrorType to $*@opened("01234567-89AB-CDEF-0123-333333333333") ErrorType
  // CHECK: destroy_addr %4 : $*@opened("01234567-89AB-CDEF-0123-333333333333") ErrorType
  destroy_addr %4 : $*@opened("01234567-89AB-CDEF-0123-333333333333") ErrorType
  // CHECK: dealloc_existential_box %1 : $ErrorType, $SomeError
  dealloc_existential_box %1 : $ErrorType, $SomeError
>>>>>>> 181b3d22
  return undef : $()
}

sil @convert_function : $@convention(thin) (@convention(thin) (AnyObject) -> Optional<AnyObject>) -> (@convention(thin) (Optional<AnyObject>) -> AnyObject) {
entry(%0 : $@convention(thin) (AnyObject) -> Optional<AnyObject>):
  %1 = convert_function %0 : $@convention(thin) (AnyObject) -> Optional<AnyObject> to $@convention(thin) (Optional<AnyObject>) -> AnyObject
  return %1 : $@convention(thin) (Optional<AnyObject>) -> AnyObject
}

sil @meta_metatype : $@convention(thin) () -> @thick Beth.Type.Type {
entry:
  %m = metatype $@thick Beth.Type.Type
  return %m : $@thick Beth.Type.Type
}

sil @concrete_meta_existential_metatype : $@convention(thin) () -> @thick P.Type.Protocol {
entry:
  %m = metatype $@thick P.Type.Protocol
  return %m : $@thick P.Type.Protocol
}

sil @concrete_meta_existential_meta_existential_metatype
  : $@convention(thin) () -> @thick P.Type.Type.Protocol {
entry:
  %m = metatype $@thick P.Type.Type.Protocol
  return %m : $@thick P.Type.Type.Protocol
}

sil @function_metatype : $@convention(thin) () -> @thick (() -> ()).Type {
entry:
  %m = metatype $@thick (() -> ()).Type
  return %m : $@thick (() -> ()).Type
}


// CHECK-LABEL: sil @error_result : $@convention(thin) () -> @error ErrorProtocol
sil @error_result : $@convention(thin) () -> @error ErrorProtocol {
entry:
  unreachable
}

// CHECK-LABEL: sil @error_result2 : $@convention(thin) () -> (Int, @error ErrorProtocol)
sil @error_result2 : $@convention(thin) () -> (Int, @error ErrorProtocol) {
entry:
  unreachable
}

// CHECK-LABEL: sil @error_result3 : $@convention(thin) () -> (@owned Class1, @error ErrorProtocol)
sil @error_result3 : $@convention(thin) () -> (@owned Class1, @error ErrorProtocol) {
entry:
  unreachable
}

// CHECK-LABEL: sil @error_result4 : $@convention(thin) (@owned Class1) -> (@owned Class1, @error ErrorProtocol)
sil @error_result4 : $@convention(thin) (@owned Class1) -> (@owned Class1, @error ErrorProtocol) {
entry(%0 : $Class1):
  return %0 : $Class1
}

// CHECK-LABEL: sil @try_apply : $@convention(thin) (@owned Class1) -> ()
sil @try_apply : $@convention(thin) (@owned Class1) -> () {
entry(%0 : $Class1):
  %1 = function_ref @error_result4 : $@convention(thin) (@owned Class1) -> (@owned Class1, @error ErrorProtocol)
  // CHECK: try_apply %1(%0) : $@convention(thin) (@owned Class1) -> (@owned Class1, @error ErrorProtocol), normal bb1, error bb2
  try_apply %1(%0) : $@convention(thin) (@owned Class1) -> (@owned Class1, @error ErrorProtocol),
    normal bb1, error bb2
bb1(%2 : $Class1):
  strong_release %2 : $Class1
  br bb3
bb2(%3 : $ErrorProtocol):
  release_value %3 : $ErrorProtocol
  br bb3
bb3:
  %4 = tuple ()
  return %4 : $()
}

// CHECK-LABEL: sil @apply_nothrow : $@convention(thin) (@owned Class1) -> ()
sil @apply_nothrow : $@convention(thin) (@owned Class1) -> () {
entry(%0 : $Class1):
  %1 = function_ref @error_result4 : $@convention(thin) (@owned Class1) -> (@owned Class1, @error ErrorProtocol)
  // CHECK: apply [nothrow] %1(%0) : $@convention(thin) (@owned Class1) -> (@owned Class1, @error ErrorProtocol)
  %2 = apply [nothrow] %1(%0) : $@convention(thin) (@owned Class1) -> (@owned Class1, @error ErrorProtocol)
  strong_release %2 : $Class1
  %3 = tuple ()
  return %3 : $()
}


sil @thin_convention : $@convention(thin) () -> ()
sil @c_convention : $@convention(c) () -> ()
sil @method_convention : $@convention(method) (Int) -> ()
sil @objc_method_convention : $@convention(objc_method) (Int) -> ()
sil @witness_method_convention : $@convention(witness_method) (Int) -> ()

// CHECK-LABEL: sil @conventions : $@convention(thin) (() -> (), @convention(thin) () -> (), @convention(c) () -> (), @convention(block) () -> (), @convention(method) () -> (), @convention(objc_method) () -> (), @convention(witness_method) () -> ()) -> () {
sil @conventions : $@convention(thin) (@convention(thick) () -> (),
                                       @convention(thin) () -> (),
                                       @convention(c) () -> (),
                                       @convention(block) () -> (),
                                       @convention(method) () -> (),
                                       @convention(objc_method) () -> (),
                                       @convention(witness_method) () -> ()) -> () {
entry(%0 : $@convention(thick) () -> (),
      %1 : $@convention(thin) () -> (),
      %2 : $@convention(c) () -> (),
      %3 : $@convention(block) () -> (),
      %4 : $@convention(method) () -> (),
      %5 : $@convention(objc_method) () -> (),
      %6 : $@convention(witness_method) () -> ()):
  return undef : $()
}

// CHECK-LABEL: sil @is_unique : $@convention(thin) (@inout Builtin.NativeObject)
sil @is_unique : $@convention(thin) (@inout Builtin.NativeObject) -> Builtin.Int1 {
bb0(%0 : $*Builtin.NativeObject):
  // CHECK: %1 = is_unique %0 : $*Builtin.NativeObject
  %1 = is_unique %0 : $*Builtin.NativeObject
  return %1 : $Builtin.Int1
}

// CHECK-LABEL: sil @is_unique_or_pinned : $@convention(thin) (@inout Builtin.NativeObject)
sil @is_unique_or_pinned : $@convention(thin) (@inout Builtin.NativeObject) -> Builtin.Int1 {
bb0(%0 : $*Builtin.NativeObject):
  // CHECK: %1 = is_unique_or_pinned %0 : $*Builtin.NativeObject
  %1 = is_unique_or_pinned %0 : $*Builtin.NativeObject
  return %1 : $Builtin.Int1
}

// CHECK-LABEL: sil @box_type : $@convention(thin) (@box Int, Int) -> () {
sil @box_type : $@convention(thin) (@box Int, Int) -> () {
// CHECK: bb0(%0 : $@box Int, %1 : $Int):
bb0(%0 : $@box Int, %1 : $Int):
  // CHECK-NEXT: strong_retain %0 : $@box Int
  strong_retain %0 : $@box Int
  // CHECK-NEXT: %3 = project_box %0 : $@box Int
  %3 = project_box %0 : $@box Int
  // CHECK-NEXT: store %1 to %3 : $*Int
  store %1 to %3 : $*Int
  // CHECK-NEXT: strong_release %0 : $@box Int
  strong_release %0 : $@box Int
  return undef : $()
}

// CHECK-LABEL: sil @value_names : $@convention(thin) (Builtin.Int1) -> () {
sil @value_names : $@convention(thin) (Builtin.Int1) -> () {
// CHECK: bb0(%0 : $Builtin.Int1):
entry(%param : $Builtin.Int1):
// CHECK-NEXT: %1 = tuple ()
  %v_o_i_d = tuple ()
// CHECK-NEXT: cond_br %0, bb1, bb2
  cond_br %param, then, else

// CHECK: bb1:
then:
// CHECK-NEXT: %3 = tuple ()
  %void2 = tuple ()
// CHECK-NEXT: br bb2
  br else

// CHECK: bb2:
else:
// CHECK-NEXT: %5 = tuple ()
  %3void = tuple ()
// CHECK-NEXT: return %5 : $()
  return %3void : $()
} // CHECK: {{^}$}}

// CHECK-LABEL: sil_vtable Foo {
// CHECK: #Foo.subscript!getter.1: _TFC3tmp3Foog9subscriptFTVs5Int32S1__S1_
// CHECK: #Foo.subscript!setter.1: _TFC3tmp3Foos9subscriptFTVs5Int32S1__S1_
// CHECK: } 
sil_vtable Foo {
  #Foo.subscript!getter.1: _TFC3tmp3Foog9subscriptFTVs5Int32S1__S1_
  #Foo.subscript!setter.1: _TFC3tmp3Foos9subscriptFTVs5Int32S1__S1_
}<|MERGE_RESOLUTION|>--- conflicted
+++ resolved
@@ -1265,31 +1265,18 @@
 // CHECK-LABEL: sil @existential_box : $@convention(thin) (SomeError) -> () {
 sil @existential_box : $@convention(thin) (SomeError) -> () {
 bb0(%0 : $SomeError):
-<<<<<<< HEAD
   // CHECK: %1 = alloc_existential_box $ErrorProtocol, $SomeError
   %1 = alloc_existential_box $ErrorProtocol, $SomeError
-  // CHECK: store %0 to %1#1 : $*SomeError
-  store %0 to %1#1 : $*SomeError
-  // CHECK: %3 = open_existential_box %1#0 : $ErrorProtocol to $*@opened("01234567-89AB-CDEF-0123-333333333333") ErrorProtocol
-  %3 = open_existential_box %1#0 : $ErrorProtocol to $*@opened("01234567-89AB-CDEF-0123-333333333333") ErrorProtocol
-  // CHECK: destroy_addr %3 : $*@opened("01234567-89AB-CDEF-0123-333333333333") ErrorProtocol
-  destroy_addr %3 : $*@opened("01234567-89AB-CDEF-0123-333333333333") ErrorProtocol
-  // CHECK: dealloc_existential_box %1#0 : $ErrorProtocol, $SomeError
-  dealloc_existential_box %1#0 : $ErrorProtocol, $SomeError
-=======
-  // CHECK: %1 = alloc_existential_box $ErrorType, $SomeError
-  %1 = alloc_existential_box $ErrorType, $SomeError
-  // CHECK: %2 = project_existential_box $SomeError in %1 : $ErrorType
-  %2 = project_existential_box $SomeError in %1 : $ErrorType
+  // CHECK: %2 = project_existential_box $SomeError in %1 : $ErrorProtocol
+  %2 = project_existential_box $SomeError in %1 : $ErrorProtocol
   // CHECK: store %0 to %2 : $*SomeError
   store %0 to %2 : $*SomeError
-  // CHECK: %4 = open_existential_box %1 : $ErrorType to $*@opened("01234567-89AB-CDEF-0123-333333333333") ErrorType
-  %4 = open_existential_box %1 : $ErrorType to $*@opened("01234567-89AB-CDEF-0123-333333333333") ErrorType
-  // CHECK: destroy_addr %4 : $*@opened("01234567-89AB-CDEF-0123-333333333333") ErrorType
-  destroy_addr %4 : $*@opened("01234567-89AB-CDEF-0123-333333333333") ErrorType
-  // CHECK: dealloc_existential_box %1 : $ErrorType, $SomeError
-  dealloc_existential_box %1 : $ErrorType, $SomeError
->>>>>>> 181b3d22
+  // CHECK: %4 = open_existential_box %1 : $ErrorProtocol to $*@opened("01234567-89AB-CDEF-0123-333333333333") ErrorProtocol
+  %4 = open_existential_box %1 : $ErrorProtocol to $*@opened("01234567-89AB-CDEF-0123-333333333333") ErrorProtocol
+  // CHECK: destroy_addr %4 : $*@opened("01234567-89AB-CDEF-0123-333333333333") ErrorProtocol
+  destroy_addr %4 : $*@opened("01234567-89AB-CDEF-0123-333333333333") ErrorProtocol
+  // CHECK: dealloc_existential_box %1 : $ErrorProtocol, $SomeError
+  dealloc_existential_box %1 : $ErrorProtocol, $SomeError
   return undef : $()
 }
 
