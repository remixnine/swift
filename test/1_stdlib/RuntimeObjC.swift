--- conflicted
+++ resolved
@@ -775,17 +775,10 @@
   dump(optionalURL, &output)
 
   let expected =
-<<<<<<< HEAD
-    "▿ Swift.UnsafeReference<__ObjC.CFURL>\n" +
+    "▿ Optional(Swift.UnsafeReference<__ObjC.CFURL>(_value: http://llvm.org/))\n" +
     "  ▿ Some: Swift.UnsafeReference<__ObjC.CFURL>\n" +
-    "    ▿ _storage: http://llvm.org/ #0\n" +
-    "      - NSObject: http://llvm.org/\n"
-=======
-    "▿ Optional(Swift.Unmanaged<__ObjC.CFURL>(_value: http://llvm.org/))\n" +
-    "  ▿ Some: Swift.Unmanaged<__ObjC.CFURL>\n" +
     "    - _value: http://llvm.org/ #0\n" +
     "      - super: NSObject\n"
->>>>>>> 87681ef0
 
   expectEqual(expected, output)
 
